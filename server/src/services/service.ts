import path from 'node:path';
import { promises as fs } from 'node:fs';

import type { Core } from '@strapi/strapi';
import type { JwtPayload } from 'jsonwebtoken';
import jwt from 'jsonwebtoken';

type StoredSettings = {
  redirectUrl: string;
  authKeyFilename: string | null;
  teamId: string;
  clientId: string;
  keyId: string;
  enabled: boolean;
};

type PublicSettings = StoredSettings & {
  callbackUrl: string;
};

type SettingsInput = {
  redirectUrl?: unknown;
  authKey?: unknown;
  teamId?: unknown;
  clientId?: unknown;
  keyId?: unknown;
  enabled?: unknown;
};

type UploadedFile = {
  filepath: string;
  originalFilename?: string;
  newFilename?: string;
  mimetype?: string;
  size: number;
};

type AuthCallbackArgs = {
  accessToken?: string;
  query: Record<string, unknown>;
};

type SimpleFetchResponse = {
  ok: boolean;
  status: number;
  json: () => Promise<any>;
  text: () => Promise<string>;
};

type SimpleFetch = (input: string, init?: Record<string, unknown>) => Promise<SimpleFetchResponse>;

const SETTINGS_KEY = 'settings';
const APPLE_TOKEN_URL = 'https://appleid.apple.com/auth/token';
const APPLE_AUDIENCE = 'https://appleid.apple.com';
const APPLE_PROVIDER_NAME = 'apple';
const APPLE_REQUIRED_CUSTOM_PARAMS = {
  response_mode: 'form_post',
} as const;

const ensureErrorWithStatus = (message: string, status = 400) => {
  const error = new Error(message);
  // @ts-expect-error custom status used upstream
  error.status = status;
  return error;
};

const getDefaultSettings = (): StoredSettings => ({
  redirectUrl: '',
  authKeyFilename: null,
  teamId: '',
  clientId: '',
  keyId: '',
  enabled: false,
});

const normalizeSettings = (value: Partial<StoredSettings> | null | undefined): StoredSettings => ({
  redirectUrl: value?.redirectUrl ?? '',
  authKeyFilename: value?.authKeyFilename ?? null,
  teamId: value?.teamId ?? '',
  clientId: value?.clientId ?? '',
  keyId: value?.keyId ?? '',
  enabled:
    typeof value?.enabled === 'string'
      ? ['true', '1', 'on'].includes((value.enabled as string).toLowerCase())
      : Boolean(value?.enabled),
});

const isSettingsReady = (settings: StoredSettings) =>
  Boolean(
    settings.clientId && settings.teamId && settings.keyId && settings.authKeyFilename
  );

const service = ({ strapi }: { strapi: Core.Strapi }) => {
  const getPluginStore = () =>
    strapi.store({
      type: 'plugin',
      name: 'strapi-plugin-apple-provider',
      key: SETTINGS_KEY,
    });

  const getAppRoot = () => strapi.dirs?.app?.root ?? process.cwd();

  const getPublicServerUrl = () => {
    const configuredUrl =
      (strapi.config.get('server.url') as string | undefined) ??
      (strapi.config.get('server.publicUrl') as string | undefined) ??
      (strapi.config.get('server.absoluteUrl') as string | undefined);

    return configuredUrl ?? '';
  };

  const getCallbackUrl = () => {
    const baseUrl = getPublicServerUrl();

    if (!baseUrl) {
      return '';
    }

    try {
      const url = new URL(baseUrl);
<<<<<<< HEAD
      url.pathname = path.posix.join(url.pathname.replace(/\/+$/, ''), 'api', 'connect', APPLE_PROVIDER_NAME, 'callback');
=======
      const basePath = url.pathname.replace(/\/+$/, '') || '/';
      const rawPrefix =
        (strapi.config.get('api.rest.prefix') as string | undefined) ??
        (strapi.config.get('api.restPrefix') as string | undefined) ??
        '/api';
      const normalizedPrefix = rawPrefix.replace(/(^\/+|\/+$)/g, '');
      const segments: string[] = [basePath];

      if (normalizedPrefix) {
        segments.push(normalizedPrefix);
      }

      segments.push('auth', APPLE_PROVIDER_NAME, 'callback');
      url.pathname = path.posix.join(...segments);
>>>>>>> 8588b2da
      return url.toString();
    } catch (error) {
      strapi.log.warn(
        '[strapi-plugin-apple-provider] Failed to compute callback URL from server.url – please ensure PUBLIC_URL is set'
      );
      return '';
    }
  };

  const toPublicSettings = (settings: StoredSettings): PublicSettings => ({
    ...settings,
    callbackUrl: getCallbackUrl(),
  });

  const copyUploadedFile = async (fileInput: UploadedFile | UploadedFile[] | undefined | null) => {
    if (!fileInput) {
      return null;
    }

    const file = Array.isArray(fileInput) ? fileInput[0] : fileInput;

    if (!file) {
      return null;
    }

    const candidateName =
      file.originalFilename ?? file.newFilename ?? `AuthKey_${Date.now().toString(36)}.p8`;
    const safeFilename = path.basename(candidateName);

    if (!safeFilename.toLowerCase().endsWith('.p8')) {
      throw ensureErrorWithStatus('Uploaded file must have the .p8 extension.');
    }

    const destinationPath = path.join(getAppRoot(), safeFilename);
    await fs.copyFile(file.filepath, destinationPath);

    try {
      await fs.chmod(destinationPath, 0o600);
    } catch {
      // noop if chmod fails (e.g. on Windows)
    }

    try {
      await fs.unlink(file.filepath);
    } catch {
      // ignore temporary file cleanup issues
    }

    return safeFilename;
  };

  const removePreviousFile = async (filename: string | null | undefined, keepFilename: string) => {
    if (!filename || filename === keepFilename) {
      return;
    }

    const previousPath = path.join(getAppRoot(), filename);

    try {
      await fs.unlink(previousPath);
    } catch {
      // ignore missing file errors
    }
  };

  const validateRedirectUrl = (value: unknown) => {
    if (value === undefined || value === null || value === '') {
      return '';
    }

    if (typeof value !== 'string') {
      throw ensureErrorWithStatus('Redirect URL must be a string.');
    }

    const trimmed = value.trim();

    if (trimmed === '') {
      return '';
    }

    try {
      // eslint-disable-next-line no-new
      new URL(trimmed);
    } catch {
      throw ensureErrorWithStatus('Redirect URL must be a valid absolute URL.');
    }

    return trimmed;
  };

  const validateOptionalString = (value: unknown, fieldName: string) => {
    if (value === undefined) {
      return undefined;
    }

    if (value === null) {
      return '';
    }

    if (typeof value !== 'string') {
      throw ensureErrorWithStatus(`${fieldName} must be a string.`);
    }

    return value.trim();
  };

  const readPrivateKey = async (filename: string) => {
    const authKeyPath = path.join(getAppRoot(), filename);
    return fs.readFile(authKeyPath, 'utf8');
  };

  const generateClientSecret = async (settings: StoredSettings) => {
    if (!settings.authKeyFilename) {
      throw ensureErrorWithStatus('Auth key file has not been uploaded.');
    }

    const privateKey = await readPrivateKey(settings.authKeyFilename);
    const now = Math.floor(Date.now() / 1000);

    return jwt.sign(
      {
        iss: settings.teamId,
        iat: now,
        exp: now + 300,
        aud: APPLE_AUDIENCE,
        sub: settings.clientId,
      },
      privateKey,
      {
        algorithm: 'ES256',
        keyid: settings.keyId,
      }
    );
  };

  const exchangeAuthorizationCode = async (code: string, settings: StoredSettings) => {
    const fetchFn = globalThis.fetch as SimpleFetch | undefined;

    if (!fetchFn) {
      throw ensureErrorWithStatus('Global fetch API is not available in the current environment.', 500);
    }

    const clientSecret = await generateClientSecret(settings);
    const callbackUrl = getCallbackUrl();

    if (!callbackUrl) {
      throw ensureErrorWithStatus(
        'Unable to resolve the Apple callback URL. Please configure `PUBLIC_URL` in Strapi server settings.',
        500
      );
    }

    const body = new URLSearchParams({
      grant_type: 'authorization_code',
      code,
      redirect_uri: callbackUrl,
      client_id: settings.clientId,
      client_secret: clientSecret,
    });

    const response = await fetchFn(APPLE_TOKEN_URL, {
      method: 'POST',
      headers: {
        'content-type': 'application/x-www-form-urlencoded',
      },
      body: body.toString(),
    });

    if (!response.ok) {
      const errorBody = await response.text();
      strapi.log.warn(
        `[strapi-plugin-apple-provider] Apple token exchange failed with status ${response.status}: ${errorBody}`
      );
      throw ensureErrorWithStatus('Unable to exchange authorization code with Apple.');
    }

    return response.json();
  };

  const decodeIdentityToken = (token: string) => {
    const decoded = jwt.decode(token) as (JwtPayload & { email?: string }) | null;

    if (!decoded || typeof decoded === 'string') {
      throw ensureErrorWithStatus('Unable to decode Apple identity token.');
    }

    if (!decoded.sub) {
      throw ensureErrorWithStatus('Apple identity token does not include a subject.');
    }

    return decoded;
  };

  const syncGrantStore = async (settings: StoredSettings) => {
    const grantStore = strapi.store({
      type: 'plugin',
      name: 'users-permissions',
      key: 'grant',
    });

    const existingGrantConfig = ((await grantStore.get()) ?? {}) as Record<string, any>;
    const existingAppleConfig = existingGrantConfig[APPLE_PROVIDER_NAME] ?? {};

    const nextGrantConfig = {
      ...existingGrantConfig,
      [APPLE_PROVIDER_NAME]: {
        ...existingAppleConfig,
        enabled: settings.enabled && isSettingsReady(settings),
        key: settings.clientId,
        secret: existingAppleConfig.secret ?? '',
        callback: getCallbackUrl(),
        callbackUrl: getCallbackUrl(),
        scope: ['name', 'email'],
        custom_params: {
          ...(existingAppleConfig.custom_params ?? {}),
          ...APPLE_REQUIRED_CUSTOM_PARAMS,
        },
      },
    };

    await grantStore.set({ value: nextGrantConfig });
  };

  const syncProviderRegistration = async (settings: StoredSettings) => {
    const providersRegistry = strapi.service('plugin::users-permissions.providers-registry') as
      | {
          add: (
            name: string,
            config: {
              enabled: boolean;
              icon: string;
              grantConfig: Record<string, unknown>;
              authCallback: (args: AuthCallbackArgs) => Promise<Record<string, unknown>>;
            }
          ) => void;
        }
      | undefined;

    if (!providersRegistry?.add) {
      strapi.log.warn(
        '[strapi-plugin-apple-provider] Unable to register custom provider – providers registry not found.'
      );
      return;
    }

    providersRegistry.add(APPLE_PROVIDER_NAME, {
      enabled: settings.enabled && isSettingsReady(settings),
      icon: 'apple',
      grantConfig: {
        key: settings.clientId,
        callbackUrl: getCallbackUrl(),
        callback: getCallbackUrl(),
        scope: ['name', 'email'],
        custom_params: APPLE_REQUIRED_CUSTOM_PARAMS,
      },
      async authCallback({ accessToken, query }) {
        const pluginService = strapi
          .plugin('strapi-plugin-apple-provider')
          .service('service') as ReturnType<typeof service>;

        return pluginService.handleAuthCallback({
          accessToken,
          query,
        });
      },
    });
  };

  const findExistingAppleUserEmail = async (appleSub: string) => {
    const existingUser = await strapi.db.query('plugin::users-permissions.user').findOne({
      where: {
        provider: APPLE_PROVIDER_NAME,
        appleSub,
      },
    });

    return existingUser?.email ?? null;
  };

  return {
    async getSettings(): Promise<PublicSettings> {
      const pluginStore = getPluginStore();
      const storedValue = await pluginStore.get();

      if (!storedValue) {
        const defaults = getDefaultSettings();
        await pluginStore.set({ value: defaults });
        return toPublicSettings(defaults);
      }

      return toPublicSettings(normalizeSettings(storedValue));
    },

    async updateSettings({
      redirectUrl,
      authKey,
      teamId,
      clientId,
      keyId,
      enabled,
    }: SettingsInput): Promise<PublicSettings> {
      const pluginStore = getPluginStore();
      const currentSettings = normalizeSettings(await pluginStore.get());

      const nextRedirectUrl = validateRedirectUrl(redirectUrl);
      let nextAuthKeyFilename = currentSettings.authKeyFilename;

      if (authKey) {
        const newFilename = await copyUploadedFile(authKey as UploadedFile | UploadedFile[]);

        if (newFilename) {
          await removePreviousFile(currentSettings.authKeyFilename, newFilename);
          nextAuthKeyFilename = newFilename;
        }
      }

      const nextTeamId =
        validateOptionalString(teamId, 'Team ID') ?? currentSettings.teamId;
      const nextClientId =
        validateOptionalString(clientId, 'Client ID') ?? currentSettings.clientId;
      const nextKeyId =
        validateOptionalString(keyId, 'Key ID') ?? currentSettings.keyId;
      const nextEnabled =
        typeof enabled === 'undefined'
          ? currentSettings.enabled
          : ['true', '1', 'on', true].includes(
              typeof enabled === 'string' ? enabled.toLowerCase() : (enabled as boolean)
            );

      const mergedSettings: StoredSettings = {
        redirectUrl: nextRedirectUrl,
        authKeyFilename: nextAuthKeyFilename,
        teamId: nextTeamId,
        clientId: nextClientId,
        keyId: nextKeyId,
        enabled: nextEnabled,
      };

      await pluginStore.set({ value: mergedSettings });
      await syncProviderRegistration(mergedSettings);
      await syncGrantStore(mergedSettings);

      return toPublicSettings(mergedSettings);
    },

    async registerProvider() {
      const settings = await this.getSettings();
      await syncProviderRegistration(settings);
      await syncGrantStore(settings);
    },

    async handleAuthCallback({ accessToken, query }: AuthCallbackArgs) {
      const settings = await this.getSettings();

      if (!settings.enabled) {
        throw ensureErrorWithStatus('Apple provider is disabled.', 403);
      }

      if (!isSettingsReady(settings)) {
        throw ensureErrorWithStatus('Apple provider is not fully configured.', 500);
      }

      const authorizationCode =
        (typeof query.code === 'string' && query.code.trim()) ||
        (typeof accessToken === 'string' && accessToken.trim()) ||
        undefined;

      const identityTokenFromQuery =
        (typeof query.id_token === 'string' && query.id_token) ||
        (typeof query.identity_token === 'string' && query.identity_token) ||
        undefined;

      let idToken = identityTokenFromQuery ?? null;

      if (!idToken && authorizationCode) {
        const tokenResponse = await exchangeAuthorizationCode(authorizationCode, settings);
        if (!tokenResponse?.id_token) {
          throw ensureErrorWithStatus('Apple response did not include an identity token.');
        }
        idToken = tokenResponse.id_token;
      }

      if (!idToken) {
        throw ensureErrorWithStatus('Missing Apple identity token or authorization code.');
      }

      const decoded = decodeIdentityToken(idToken);
      const appleSub = decoded.sub;

      let email =
        (typeof decoded.email === 'string' && decoded.email) ||
        (typeof query.email === 'string' && query.email) ||
        null;

      if (!email) {
        email = await findExistingAppleUserEmail(appleSub);
      }

      if (!email) {
        throw ensureErrorWithStatus('Email was not provided by Apple.');
      }

      const normalizedEmail = email.toLowerCase();
      const username = normalizedEmail.split('@')[0] || appleSub;

      return {
        username,
        email: normalizedEmail,
        appleSub,
      };
    },

    async callback(ctx) {
      const codeFromRequest =
        (ctx.request.query?.code as string | undefined) ??
        (ctx.request.body?.code as string | undefined);

      if (!codeFromRequest) {
        ctx.throw(400, 'Missing authorization code.');
      }

      const settings = await this.getSettings();

      if (!settings.enabled) {
        ctx.throw(403, 'Apple provider is disabled.');
      }

      const redirectBase =
        settings.redirectUrl || (strapi.config.get('custom.siteBaseUrl') as string | undefined);

      if (!redirectBase) {
        ctx.throw(500, 'Redirect URL is not configured.');
      }

      const redirectUrlObject = new URL(redirectBase);
      redirectUrlObject.searchParams.set('code', codeFromRequest);

      ctx.redirect(redirectUrlObject.toString());
    },
  };
};

export default service;<|MERGE_RESOLUTION|>--- conflicted
+++ resolved
@@ -118,24 +118,7 @@
 
     try {
       const url = new URL(baseUrl);
-<<<<<<< HEAD
       url.pathname = path.posix.join(url.pathname.replace(/\/+$/, ''), 'api', 'connect', APPLE_PROVIDER_NAME, 'callback');
-=======
-      const basePath = url.pathname.replace(/\/+$/, '') || '/';
-      const rawPrefix =
-        (strapi.config.get('api.rest.prefix') as string | undefined) ??
-        (strapi.config.get('api.restPrefix') as string | undefined) ??
-        '/api';
-      const normalizedPrefix = rawPrefix.replace(/(^\/+|\/+$)/g, '');
-      const segments: string[] = [basePath];
-
-      if (normalizedPrefix) {
-        segments.push(normalizedPrefix);
-      }
-
-      segments.push('auth', APPLE_PROVIDER_NAME, 'callback');
-      url.pathname = path.posix.join(...segments);
->>>>>>> 8588b2da
       return url.toString();
     } catch (error) {
       strapi.log.warn(
